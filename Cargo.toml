[package]
name = "workflow"
description = "A simple workflow engine for the command line"
version = "0.0.1"
edition = "2021"
license = "MIT OR Apache-2.0"
publish = false
readme = "README.md"

[lib]
path = "src/lib.rs"

[[bin]]
name = "workflow"
path = "src/main.rs"

[dependencies]
anyhow = "1.0.75"
clap = { version = "4.3.23", features = ["derive"] }
crossterm = "0.27.0"
handlebars = "4.3.7"
inquire = { version = "0.6.2", features = ["editor", "console"] }
once_cell = "1.18.0"
<<<<<<< HEAD
serde = { version = "1.0.183", features = ["derive"] }
serde_json = "1.0.105"
=======
serde = { version = "1.0.185", features = ["derive"] }
>>>>>>> bd632be9
serde_yaml = "0.9.25"
tantivy = "0.20.2"
thiserror = "1.0.47"

[dev-dependencies]
fake = "2.8.0"<|MERGE_RESOLUTION|>--- conflicted
+++ resolved
@@ -21,12 +21,8 @@
 handlebars = "4.3.7"
 inquire = { version = "0.6.2", features = ["editor", "console"] }
 once_cell = "1.18.0"
-<<<<<<< HEAD
-serde = { version = "1.0.183", features = ["derive"] }
 serde_json = "1.0.105"
-=======
 serde = { version = "1.0.185", features = ["derive"] }
->>>>>>> bd632be9
 serde_yaml = "0.9.25"
 tantivy = "0.20.2"
 thiserror = "1.0.47"
